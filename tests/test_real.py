--- conflicted
+++ resolved
@@ -4,7 +4,6 @@
 import asyncio
 import uuid
 from asyncio.futures import Future
-from time import sleep
 
 import pytest
 import pytest_asyncio
@@ -49,8 +48,6 @@
     with m:
         with pytest.raises(InvocationError):
             m.run_command("HELP? A B")
-<<<<<<< HEAD
-=======
 
 
 # @pytest.mark.asyncio
@@ -64,7 +61,6 @@
 #     with Machine("localhost") as m:
 #         with m.at_access("Controller"):
 #             exp._populate_folder(m)
->>>>>>> 333e0300
 
 
 @pytest.mark.asyncio
