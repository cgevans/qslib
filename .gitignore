--- conflicted
+++ resolved
@@ -68,9 +68,6 @@
 .pdm.toml
 
 target/
-<<<<<<< HEAD
-Cargo.lock
-=======
 Cargo.lock
 apldbio/
 
@@ -153,5 +150,4 @@
 *.crt
 *.key
 .aider*
-example-eds/
->>>>>>> a6287e9b
+example-eds/